--- conflicted
+++ resolved
@@ -1,3 +1,10 @@
+# Updates of v0.1.0a4 release:
+
+### Bug fix
+
+- `soundpy.models.builtin.denoiser_run`: added extra dimension on the wrong side
+- `soundpy.dsp.calc_num_subframes`: correct for 0 or 0.5 overlap but faulty for other overlaps. Fixed and tests expanded as well. This did not influence functionality at default settings.
+
 # Updates of v0.1.0a3 release:
 
 ## Updates
@@ -9,84 +16,91 @@
 - BUG FIX: soundpy.feats.plot can now be used from within generator using backend Agg and 
 then switch to Tkinker backend using use_tkinker parameter for normal use outside of training.
 - require additional tensors to be added to the desired shape and then supplied to generator to make shape process more explicit in generator.
-<<<<<<< HEAD
-- changed parameter (Generator) normalized to normalize (opposite bool); removed add_tensor_last parameter, adjusted grayscale2color sections: can be applied to 2D data; set sr default to 22050
-=======
+- Got the augment cnn builtin functionality to run with pre-trained features.. needs cleaning
+- got plotsound, plot vad, and plot dom freq, to work with stereo sound
+- improved soundpy.dsp.clip_at_zero
+- Removing from envclassifier_extract_train:
+* dataset_dict = None,
+* num_labels = None,
 
 ### changed parameters (Generator) 
+
 - `normalized` to `normalize` --> opposite bool
 - removed `add_tensor_last` 
 - adjusted `grayscale2color` sections: can be applied to 2D data
 - set sr default to 22050
 
->>>>>>> dcf5aa2b
-- Got the augment cnn builtin functionality to run with pre-trained features.. needs cleaning
-- got plotsound, plot vad, and plot dom freq, to work with stereo sound
-- improved soundpy.dsp.clip_at_zero
+### Bug fix
 
+- `soundpy.dsp.clip_at_zero` was messy and unreliable. Now fixed and tested.
+- added `soundpy.dsp.index_at_zero`
 
-<<<<<<< HEAD
-=======
-Removing from envclassifier_extract_train:
-    dataset_dict = None,
-    num_labels = None,
-    
-- BUG FIX: `soundpy.dsp.clip_at_zero` was messy and unreliable. Now fixed and tested.
-- added `soundpy.dsp.index_at_zero`
->>>>>>> dcf5aa2b
 
 
 ## Updates of v0.1.0a2 release:
 
 ### Updated Dependencies
+
 - Updated dependencies to newest versions still compatible with Tensorflow 2.1.0
 - Note: bug in training with generators occurs with Tensorflow 2.2.0+. Models trained via generators fail to learn. Therefore, Tensorflow is limited to version 2.1.0 until that bug is fixed. 
 
 ### GPU option added
+
 - provide instructions for running Docker image for GPU
 
 ### soundpy.dsp.vad
+
 - add `use_beg_ms` parameter: improved VAD recognition of silences post speech.
 - raise warning for sample rates lower than 44100 Hz. VAD seems to fail at lower sample rates.
 
 ### soundpy.feats.get_vad_samples and soundpy.feats.get_vad_stft
+
 - moved from dsp module to the feats module
 - add `extend_window_ms` paremeter: can extend VAD window if desired. Useful in higher SNR environments.
 - raise warning for sample rates lower than 44100 Hz. VAD seems to fail at lower sample rates.
 
 ### added soundpy.feats.get_samples_clipped and soundpy.feats.get_stft_clipped
+
 - another option for VAD 
 - clips beginning and ending of audio data where high energy sound starts and ends.
 
 ### soundpy.models.dataprep.GeneratorFeatExtraction 
+
 - can extract and augment features from audio files as each audio file fed to model. 
 - example can be viewed: soundpy.models.builtin.envclassifier_extract_train
 - note: still very experimental
 
 ### soundpy.dsp.add_backgroundsound
+
 - improvements in the smoothness of the added signal.
 - soundpy.dsp.clip_at_zero
 - improved soundpy.dsp.vad and soundpy.feats.get_vad_stft
 
 ### soundpy.feats.normalize 
+
 - can use it: soundpy.normalize (don't need to remember dsp or feats)
 
 ### soundpy.dsp.remove_dc_bias
+
 - implemented in soundpy.files.loadsound() and soundpy.files.savesound()
 - vastly improves the ability to work with and combine signals.
 
 ### soundpy.dsp.clip_at_zero
+
 - clips beginning and ending audio at zero crossings (at negative to positive zero crossings)
 - useful when concatenating signals
 - useful for removing clicks at beginning or ending of audio signals
 
 ### soundpy.dsp.apply_sample_length
+
 - can now mirror the sound as a form of sound extention with parameter `mirror_sound`.
 
 ### Removed soundpy_online (and therefore mybinder as well)
+
 - for the time being, this is too much work to keep up. Eventually plan on bringing this back in a more maintainable manner.
 
 ### Added stereo sound functionality to the following functions:
+
 - soundpy.dsp.add_backgroundsound
 - soundpy.dsp.clip_at_zero
 - soundpy.dsp.calc_fft
@@ -94,6 +108,7 @@
 - soundpy.feats.get_vad_stft
 
 ### New functions related to stereo sound
+
 - soundpy.dsp.ismono for checking if a signal is mono or stereo
 - soundpy.dsp.average_channels for averaging amplitude in all channels (e.g. identifying when energetic sounds start / end: want to consider all channels)
 - soundpy.dsp.add_channels for adding additional channels if needed (e.g. for applying a 'hann' or 'hamming' window to stereo sound)
--- conflicted
+++ resolved
@@ -25,11 +25,7 @@
 # This call to setup() does all the work
 setup(
     name="soundpy",
-<<<<<<< HEAD
-    version="0.1.0a3",
-=======
     version = get_property('__version__', "soundpy"), # version="0.1.0a3",
->>>>>>> dcf5aa2b
     description="A research-based framework for exploring sound as well as machine learning in the context of sound.",
     long_description=README,
     long_description_content_type="text/markdown",
